--- conflicted
+++ resolved
@@ -35,14 +35,9 @@
         self._state = dict()
         self.set_value("PROPERTYPREFIX", "MPFB_")
 
-<<<<<<< HEAD
-        # For beta version. Will change back for the next nightly build
+        # For TK branch. Change back before building for extension platform.
         ui_prefix = "MPFB v%d.%d-TK" % (VERSION[0], VERSION[1])
-
         # ui_prefix = "MPFB v%d.%d-a%d" % (VERSION[0], VERSION[1], VERSION[2])
-=======
-        ui_prefix = "MPFB v%d.%d.%d" % (VERSION[0], VERSION[1], VERSION[2])
->>>>>>> b4b5677c
 
         label = get_preference("mpfb_shelf_label")
         _LOG.debug("Shelf label", label)
@@ -67,9 +62,6 @@
             self.set_value("SKINEDITORCATEGORY", ui_prefix + " SkinEditor")
             self.set_value("HAIREDITORCATEGORY", ui_prefix + " HairEditor")
         else:
-<<<<<<< HEAD
-            for category in ["MODELCATEGORY", "IMPORTERCATEGORY", "CLOTHESCATEGORY", "TARGETSCATEGORY", "MATERIALSCATEGORY", "RIGCATEGORY", "OPERATIONSCATEGORY", "DEVELOPERCATEGORY", "EXPORTCATEGORY", "SKINEDITORCATEGORY", "HAIREDITORCATEGORY"]:
-=======
             for category in [
                 "MODELCATEGORY",
                 "IMPORTERCATEGORY",
@@ -78,8 +70,10 @@
                 "MATERIALSCATEGORY",
                 "RIGCATEGORY",
                 "OPERATIONSCATEGORY",
-                "DEVELOPERCATEGORY"]:
->>>>>>> b4b5677c
+                "DEVELOPERCATEGORY",
+                "EXPORTCATEGORY",
+                "SKINEDITORCATEGORY",
+                "HAIREDITORCATEGORY"]:
                 self.set_value(category, ui_prefix)
 
     def get_value(self, name):
